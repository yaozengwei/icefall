--- conflicted
+++ resolved
@@ -466,17 +466,12 @@
         ), "embed_dim must be divisible by num_heads"
 
         self.in_proj = nn.Linear(embed_dim, 3 * embed_dim, bias=True)
-<<<<<<< HEAD
-        self.in_balancer = ActivationBalancer(channel_dim=-1, max_abs=5.0)
-        self.proj_balancer = ActivationBalancer(channel_dim=-1, max_abs=10.0)
-=======
         self.in_balancer = ActivationBalancer(3 * embed_dim,
                                               channel_dim=-1, max_abs=5.0,
                                               max_var_per_eig=0.1)
         self.proj_balancer = ActivationBalancer(embed_dim,
                                                 channel_dim=-1, max_abs=10.0,
                                                 min_positive=0.0, max_positive=1.0)
->>>>>>> 0f567e27
         self.out_proj = ScaledLinear(
             embed_dim, embed_dim, bias=True, initial_scale=0.5
         )

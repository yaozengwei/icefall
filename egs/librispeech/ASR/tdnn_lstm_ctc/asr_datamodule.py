# Copyright      2021  Piotr Żelasko
# Copyright      2022  Xiaomi Corporation     (Author: Mingshuang Luo)
#
# See ../../../../LICENSE for clarification regarding multiple authors
#
# Licensed under the Apache License, Version 2.0 (the "License");
# you may not use this file except in compliance with the License.
# You may obtain a copy of the License at
#
#     http://www.apache.org/licenses/LICENSE-2.0
#
# Unless required by applicable law or agreed to in writing, software
# distributed under the License is distributed on an "AS IS" BASIS,
# WITHOUT WARRANTIES OR CONDITIONS OF ANY KIND, either express or implied.
# See the License for the specific language governing permissions and
# limitations under the License.


import argparse
import inspect
import logging
from functools import lru_cache
from pathlib import Path
from typing import Any, Dict, Optional
import torch
from lhotse.utils import fix_random_seed

import torch
from lhotse import CutSet, Fbank, FbankConfig, load_manifest
from lhotse.dataset import (
    BucketingSampler,
    CutConcatenate,
    CutMix,
    K2SpeechRecognitionDataset,
    PrecomputedFeatures,
    SingleCutSampler,
    SpecAugment,
)
from lhotse.dataset.input_strategies import OnTheFlyFeatures
from lhotse.utils import fix_random_seed
from torch.utils.data import DataLoader

from icefall.utils import str2bool


class _SeedWorkers:
    def __init__(self, seed: int):
        self.seed = seed

    def __call__(self, worker_id: int):
        fix_random_seed(self.seed + worker_id)


class LibriSpeechAsrDataModule:
    """
    DataModule for k2 ASR experiments.
    It assumes there is always one train and valid dataloader,
    but there can be multiple test dataloaders (e.g. LibriSpeech test-clean
    and test-other).

    It contains all the common data pipeline modules used in ASR
    experiments, e.g.:
    - dynamic batch size,
    - bucketing samplers,
    - cut concatenation,
    - augmentation,
    - on-the-fly feature extraction

    This class should be derived for specific corpora used in ASR tasks.
    """

    def __init__(self, args: argparse.Namespace):
        self.args = args

    @classmethod
    def add_arguments(cls, parser: argparse.ArgumentParser):
        group = parser.add_argument_group(
            title="ASR data related options",
            description="These options are used for the preparation of "
            "PyTorch DataLoaders from Lhotse CutSet's -- they control the "
            "effective batch sizes, sampling strategies, applied data "
            "augmentations, etc.",
        )
        group.add_argument(
            "--full-libri",
            type=str2bool,
            default=True,
            help="When enabled, use 960h LibriSpeech. "
            "Otherwise, use 100h subset.",
        )
        group.add_argument(
            "--manifest-dir",
            type=Path,
            default=Path("data/fbank"),
            help="Path to directory with train/valid/test cuts.",
        )
        group.add_argument(
            "--max-duration",
            type=int,
            default=200.0,
            help="Maximum pooled recordings duration (seconds) in a "
            "single batch. You can reduce it if it causes CUDA OOM.",
        )
        group.add_argument(
            "--bucketing-sampler",
            type=str2bool,
            default=True,
            help="When enabled, the batches will come from buckets of "
            "similar duration (saves padding frames).",
        )
        group.add_argument(
            "--num-buckets",
            type=int,
            default=30,
            help="The number of buckets for the BucketingSampler"
            "(you might want to increase it for larger datasets).",
        )
        group.add_argument(
            "--concatenate-cuts",
            type=str2bool,
            default=False,
            help="When enabled, utterances (cuts) will be concatenated "
            "to minimize the amount of padding.",
        )
        group.add_argument(
            "--duration-factor",
            type=float,
            default=1.0,
            help="Determines the maximum duration of a concatenated cut "
            "relative to the duration of the longest cut in a batch.",
        )
        group.add_argument(
            "--gap",
            type=float,
            default=1.0,
            help="The amount of padding (in seconds) inserted between "
            "concatenated cuts. This padding is filled with noise when "
            "noise augmentation is used.",
        )
        group.add_argument(
            "--on-the-fly-feats",
            type=str2bool,
            default=False,
            help="When enabled, use on-the-fly cut mixing and feature "
            "extraction. Will drop existing precomputed feature manifests "
            "if available.",
        )
        group.add_argument(
            "--shuffle",
            type=str2bool,
            default=True,
            help="When enabled (=default), the examples will be "
            "shuffled for each epoch.",
        )
        group.add_argument(
            "--return-cuts",
            type=str2bool,
            default=True,
            help="When enabled, each batch will have the "
            "field: batch['supervisions']['cut'] with the cuts that "
            "were used to construct it.",
        )

        group.add_argument(
            "--num-workers",
            type=int,
            default=2,
            help="The number of training dataloader workers that "
            "collect the batches.",
        )

        group.add_argument(
            "--enable-spec-aug",
            type=str2bool,
            default=True,
            help="When enabled, use SpecAugment for training dataset.",
        )

        group.add_argument(
            "--spec-aug-time-warp-factor",
            type=int,
            default=80,
            help="Used only when --enable-spec-aug is True. "
            "It specifies the factor for time warping in SpecAugment. "
            "Larger values mean more warping. "
            "A value less than 1 means to disable time warp.",
        )

        group.add_argument(
            "--enable-musan",
            type=str2bool,
            default=True,
            help="When enabled, select noise from MUSAN and mix it"
            "with training dataset. ",
        )

    def train_dataloaders(
        self,
        cuts_train: CutSet,
        sampler_state_dict: Optional[Dict[str, Any]] = None,
    ) -> DataLoader:
        """
        Args:
          cuts_train:
            CutSet for training.
          sampler_state_dict:
            The state dict for the training sampler.
        """
        transforms = []
        if self.args.enable_musan:
            logging.info("Enable MUSAN")
            logging.info("About to get Musan cuts")
            cuts_musan = load_manifest(
                self.args.manifest_dir / "cuts_musan.json.gz"
            )
            transforms.append(
                CutMix(
                    cuts=cuts_musan, prob=0.5, snr=(10, 20), preserve_id=True
                )
            )
        else:
            logging.info("Disable MUSAN")

        if self.args.concatenate_cuts:
            logging.info(
                f"Using cut concatenation with duration factor "
                f"{self.args.duration_factor} and gap {self.args.gap}."
            )
            # Cut concatenation should be the first transform in the list,
            # so that if we e.g. mix noise in, it will fill the gaps between
            # different utterances.
            transforms = [
                CutConcatenate(
                    duration_factor=self.args.duration_factor, gap=self.args.gap
                )
            ] + transforms

        input_transforms = []
        if self.args.enable_spec_aug:
            logging.info("Enable SpecAugment")
            logging.info(
                f"Time warp factor: {self.args.spec_aug_time_warp_factor}"
            )
            # Set the value of num_frame_masks according to Lhotse's version.
            # In different Lhotse's versions, the default of num_frame_masks is
            # different.
            num_frame_masks = 10
            num_frame_masks_parameter = inspect.signature(
                SpecAugment.__init__
            ).parameters["num_frame_masks"]
            if num_frame_masks_parameter.default == 1:
                num_frame_masks = 2
            logging.info(f"Num frame mask: {num_frame_masks}")
            input_transforms.append(
                SpecAugment(
                    time_warp_factor=self.args.spec_aug_time_warp_factor,
                    num_frame_masks=num_frame_masks,
                    features_mask_size=27,
                    num_feature_masks=2,
                    frames_mask_size=100,
                )
            )
        else:
            logging.info("Disable SpecAugment")

        logging.info("About to create train dataset")
        train = K2SpeechRecognitionDataset(
            cut_transforms=transforms,
            input_transforms=input_transforms,
            return_cuts=self.args.return_cuts,
        )

        if self.args.on_the_fly_feats:
            # NOTE: the PerturbSpeed transform should be added only if we
            # remove it from data prep stage.
            # Add on-the-fly speed perturbation; since originally it would
            # have increased epoch size by 3, we will apply prob 2/3 and use
            # 3x more epochs.
            # Speed perturbation probably should come first before
            # concatenation, but in principle the transforms order doesn't have
            # to be strict (e.g. could be randomized)
            # transforms = [PerturbSpeed(factors=[0.9, 1.1], p=2/3)] + transforms   # noqa
            # Drop feats to be on the safe side.
            train = K2SpeechRecognitionDataset(
                cut_transforms=transforms,
                input_strategy=OnTheFlyFeatures(
                    Fbank(FbankConfig(num_mel_bins=80))
                ),
                input_transforms=input_transforms,
                return_cuts=self.args.return_cuts,
            )

        if self.args.bucketing_sampler:
            logging.info("Using BucketingSampler.")
            train_sampler = BucketingSampler(
                cuts_train,
                max_duration=self.args.max_duration,
                shuffle=self.args.shuffle,
                num_buckets=self.args.num_buckets,
                bucket_method="equal_duration",
                drop_last=True,
            )
        else:
            logging.info("Using SingleCutSampler.")
            train_sampler = SingleCutSampler(
                cuts_train,
                max_duration=self.args.max_duration,
                shuffle=self.args.shuffle,
            )
        logging.info("About to create train dataloader")

        if sampler_state_dict is not None:
            logging.info("Loading sampler state dict")
            train_sampler.load_state_dict(sampler_state_dict)

<<<<<<< HEAD
        # 'seed' is derived from the current random state, which will have previously been
        # set in the main process.
        seed = torch.randint(0, 100000, ()).item()
        def worker_init_fn(worker_id: int):
            fix_random_seed(seed + worker_id)
=======
        # 'seed' is derived from the current random state, which will have
        # previously been set in the main process.
        seed = torch.randint(0, 100000, ()).item()
        worker_init_fn = _SeedWorkers(seed)
>>>>>>> 0b6a2213

        train_dl = DataLoader(
            train,
            sampler=train_sampler,
            batch_size=None,
            num_workers=self.args.num_workers,
            persistent_workers=False,
            worker_init_fn=worker_init_fn,
        )

        return train_dl

    def valid_dataloaders(self, cuts_valid: CutSet) -> DataLoader:
        transforms = []
        if self.args.concatenate_cuts:
            transforms = [
                CutConcatenate(
                    duration_factor=self.args.duration_factor, gap=self.args.gap
                )
            ] + transforms

        logging.info("About to create dev dataset")
        if self.args.on_the_fly_feats:
            validate = K2SpeechRecognitionDataset(
                cut_transforms=transforms,
                input_strategy=OnTheFlyFeatures(
                    Fbank(FbankConfig(num_mel_bins=80))
                ),
                return_cuts=self.args.return_cuts,
            )
        else:
            validate = K2SpeechRecognitionDataset(
                cut_transforms=transforms,
                return_cuts=self.args.return_cuts,
            )
        valid_sampler = BucketingSampler(
            cuts_valid,
            max_duration=self.args.max_duration,
            shuffle=False,
        )
        logging.info("About to create dev dataloader")
        valid_dl = DataLoader(
            validate,
            sampler=valid_sampler,
            batch_size=None,
            num_workers=2,
            persistent_workers=False,
        )

        return valid_dl

    def test_dataloaders(self, cuts: CutSet) -> DataLoader:
        logging.debug("About to create test dataset")
        test = K2SpeechRecognitionDataset(
            input_strategy=OnTheFlyFeatures(Fbank(FbankConfig(num_mel_bins=80)))
            if self.args.on_the_fly_feats
            else PrecomputedFeatures(),
            return_cuts=self.args.return_cuts,
        )
        sampler = BucketingSampler(
            cuts, max_duration=self.args.max_duration, shuffle=False
        )
        logging.debug("About to create test dataloader")
        test_dl = DataLoader(
            test,
            batch_size=None,
            sampler=sampler,
            num_workers=self.args.num_workers,
        )
        return test_dl

    @lru_cache()
    def train_clean_100_cuts(self) -> CutSet:
        logging.info("About to get train-clean-100 cuts")
        return load_manifest(
            self.args.manifest_dir / "cuts_train-clean-100.json.gz"
        )

    @lru_cache()
    def train_clean_360_cuts(self) -> CutSet:
        logging.info("About to get train-clean-360 cuts")
        return load_manifest(
            self.args.manifest_dir / "cuts_train-clean-360.json.gz"
        )

    @lru_cache()
    def train_other_500_cuts(self) -> CutSet:
        logging.info("About to get train-other-500 cuts")
        return load_manifest(
            self.args.manifest_dir / "cuts_train-other-500.json.gz"
        )

    @lru_cache()
    def dev_clean_cuts(self) -> CutSet:
        logging.info("About to get dev-clean cuts")
        return load_manifest(self.args.manifest_dir / "cuts_dev-clean.json.gz")

    @lru_cache()
    def dev_other_cuts(self) -> CutSet:
        logging.info("About to get dev-other cuts")
        return load_manifest(self.args.manifest_dir / "cuts_dev-other.json.gz")

    @lru_cache()
    def test_clean_cuts(self) -> CutSet:
        logging.info("About to get test-clean cuts")
        return load_manifest(self.args.manifest_dir / "cuts_test-clean.json.gz")

    @lru_cache()
    def test_other_cuts(self) -> CutSet:
        logging.info("About to get test-other cuts")
        return load_manifest(self.args.manifest_dir / "cuts_test-other.json.gz")<|MERGE_RESOLUTION|>--- conflicted
+++ resolved
@@ -313,18 +313,10 @@
             logging.info("Loading sampler state dict")
             train_sampler.load_state_dict(sampler_state_dict)
 
-<<<<<<< HEAD
-        # 'seed' is derived from the current random state, which will have previously been
-        # set in the main process.
-        seed = torch.randint(0, 100000, ()).item()
-        def worker_init_fn(worker_id: int):
-            fix_random_seed(seed + worker_id)
-=======
         # 'seed' is derived from the current random state, which will have
         # previously been set in the main process.
         seed = torch.randint(0, 100000, ()).item()
         worker_init_fn = _SeedWorkers(seed)
->>>>>>> 0b6a2213
 
         train_dl = DataLoader(
             train,

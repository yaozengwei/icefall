--- conflicted
+++ resolved
@@ -1,6 +1,5 @@
 ## Results
 
-<<<<<<< HEAD
 ### LibriSpeech BPE training results (Conformer CTC, supporting delay penalty)
 
 #### [conformer_ctc3](./conformer_ctc3)
@@ -100,7 +99,8 @@
   - ctc-greedy-search
   - ctc-decoding
   - 1best
-=======
+
+
 ### pruned_transducer_stateless8 (zipformer + multidataset)
 
 See <https://github.com/k2-fsa/icefall/pull/675> for more details.
@@ -214,8 +214,6 @@
   done
 done
 ```
-
->>>>>>> 6693d907
 
 
 ### LibriSpeech BPE training results (Pruned Stateless LSTM RNN-T + gradient filter)

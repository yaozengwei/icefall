# Copyright      2021  Fangjun Kuang (csukuangfj@gmail.com)

# See ../../LICENSE for clarification regarding multiple authors
#
# Licensed under the Apache License, Version 2.0 (the "License");
# you may not use this file except in compliance with the License.
# You may obtain a copy of the License at
#
#     http://www.apache.org/licenses/LICENSE-2.0
#
# Unless required by applicable law or agreed to in writing, software
# distributed under the License is distributed on an "AS IS" BASIS,
# WITHOUT WARRANTIES OR CONDITIONS OF ANY KIND, either express or implied.
# See the License for the specific language governing permissions and
# limitations under the License.

name: run-librispeech-2022-03-12
# stateless transducer + k2 pruned rnnt-loss

on:
  push:
    branches:
      - master
  pull_request:
    types: [labeled]

  schedule:
    # minute (0-59)
    # hour (0-23)
    # day of the month (1-31)
    # month (1-12)
    # day of the week (0-6)
    # nightly build at 15:50 UTC time every day
    - cron: "50 15 * * *"

jobs:
  run_librispeech_2022_03_12:
    if: github.event.label.name == 'ready' || github.event.label.name == 'run-decode' || github.event_name == 'push' || github.event_name == 'schedule'
    runs-on: ${{ matrix.os }}
    strategy:
      matrix:
        os: [ubuntu-18.04]
        python-version: [3.7, 3.8, 3.9]

      fail-fast: false

    steps:
      - uses: actions/checkout@v2
        with:
          fetch-depth: 0

      - name: Setup Python ${{ matrix.python-version }}
        uses: actions/setup-python@v2
        with:
          python-version: ${{ matrix.python-version }}
          cache: 'pip'
          cache-dependency-path: '**/requirements-ci.txt'

      - name: Install Python dependencies
        run: |
          grep -v '^#' ./requirements-ci.txt  | xargs -n 1 -L 1 pip install

      - name: Cache kaldifeat
        id: my-cache
        uses: actions/cache@v2
        with:
          path: |
            ~/tmp/kaldifeat
          key: cache-tmp-${{ matrix.python-version }}

      - name: Install kaldifeat
        if: steps.my-cache.outputs.cache-hit != 'true'
        shell: bash
        run: |
<<<<<<< HEAD
          mkdir -p ~/tmp
          cd ~/tmp
          git clone https://github.com/csukuangfj/kaldifeat
          cd kaldifeat
          mkdir build
          cd build
          cmake -DCMAKE_BUILD_TYPE=Release ..
          make -j2 _kaldifeat

      - name: Inference with pre-trained model
        shell: bash
        run: |
          sudo apt-get -qq install git-lfs tree sox
          export PYTHONPATH=$PWD:$PYTHONPATH
          export PYTHONPATH=~/tmp/kaldifeat/kaldifeat/python:$PYTHONPATH
          export PYTHONPATH=~/tmp/kaldifeat/build/lib:$PYTHONPATH
          .github/scripts/run-librispeech-pruned-transducer-stateless-2022-03-12.sh
=======
          .github/scripts/install-kaldifeat.sh

      - name: Cache LibriSpeech test-clean and test-other datasets
        id: libri-test-clean-and-test-other-data
        uses: actions/cache@v2
        with:
          path: |
            ~/tmp/download
          key: cache-libri-test-clean-and-test-other

      - name: Download LibriSpeech test-clean and test-other
        if: steps.libri-test-clean-and-test-other-data.outputs.cache-hit != 'true'
        shell: bash
        run: |
          .github/scripts/download-librispeech-test-clean-and-test-other-dataset.sh

      - name: Prepare manifests for LibriSpeech test-clean and test-other
        shell: bash
        run: |
          .github/scripts/prepare-librispeech-test-clean-and-test-other-manifests.sh

      - name: Cache LibriSpeech test-clean and test-other fbank features
        id: libri-test-clean-and-test-other-fbank
        uses: actions/cache@v2
        with:
          path: |
            ~/tmp/fbank-libri
          key: cache-libri-fbank-test-clean-and-test-other

      - name: Compute fbank for LibriSpeech test-clean and test-other
        if: steps.libri-test-clean-and-test-other-fbank.outputs.cache-hit != 'true'
        shell: bash
        run: |
          .github/scripts/compute-fbank-librispeech-test-clean-and-test-other.sh

      - name: Inference with pre-trained model
        shell: bash
        env:
          GITHUB_EVENT_NAME: ${{ github.event_name }}
          GITHUB_EVENT_LABEL_NAME: ${{ github.event.label.name }}
        run: |
          mkdir -p egs/librispeech/ASR/data
          ln -sfv ~/tmp/fbank-libri egs/librispeech/ASR/data/fbank
          ls -lh egs/librispeech/ASR/data/*

          sudo apt-get -qq install git-lfs tree sox
          export PYTHONPATH=$PWD:$PYTHONPATH
          export PYTHONPATH=~/tmp/kaldifeat/kaldifeat/python:$PYTHONPATH
          export PYTHONPATH=~/tmp/kaldifeat/build/lib:$PYTHONPATH

          .github/scripts/run-librispeech-pruned-transducer-stateless-2022-03-12.sh

      - name: Display decoding results for pruned_transducer_stateless
        if: github.event_name == 'schedule' || github.event.label.name == 'run-decode'
        shell: bash
        run: |
          cd egs/librispeech/ASR/
          tree ./pruned_transducer_stateless/exp

          cd pruned_transducer_stateless
          echo "results for pruned_transducer_stateless"
          echo "===greedy search==="
          find exp/greedy_search -name "log-*" -exec grep -n --color "best for test-clean" {} + | sort -n -k2
          find exp/greedy_search -name "log-*" -exec grep -n --color "best for test-other" {} + | sort -n -k2

          echo "===fast_beam_search==="
          find exp/fast_beam_search -name "log-*" -exec grep -n --color "best for test-clean" {} + | sort -n -k2
          find exp/fast_beam_search -name "log-*" -exec grep -n --color "best for test-other" {} + | sort -n -k2

          echo "===modified beam search==="
          find exp/modified_beam_search -name "log-*" -exec grep -n --color "best for test-clean" {} + | sort -n -k2
          find exp/modified_beam_search -name "log-*" -exec grep -n --color "best for test-other" {} + | sort -n -k2

      - name: Upload decoding results for pruned_transducer_stateless
        uses: actions/upload-artifact@v2
        if: github.event_name == 'schedule' || github.event.label.name == 'run-decode'
        with:
          name: torch-${{ matrix.torch }}-python-${{ matrix.python-version }}-ubuntu-18.04-cpu-pruned_transducer_stateless-2022-03-12
          path: egs/librispeech/ASR/pruned_transducer_stateless/exp/
>>>>>>> c9d84aeb
<|MERGE_RESOLUTION|>--- conflicted
+++ resolved
@@ -72,25 +72,6 @@
         if: steps.my-cache.outputs.cache-hit != 'true'
         shell: bash
         run: |
-<<<<<<< HEAD
-          mkdir -p ~/tmp
-          cd ~/tmp
-          git clone https://github.com/csukuangfj/kaldifeat
-          cd kaldifeat
-          mkdir build
-          cd build
-          cmake -DCMAKE_BUILD_TYPE=Release ..
-          make -j2 _kaldifeat
-
-      - name: Inference with pre-trained model
-        shell: bash
-        run: |
-          sudo apt-get -qq install git-lfs tree sox
-          export PYTHONPATH=$PWD:$PYTHONPATH
-          export PYTHONPATH=~/tmp/kaldifeat/kaldifeat/python:$PYTHONPATH
-          export PYTHONPATH=~/tmp/kaldifeat/build/lib:$PYTHONPATH
-          .github/scripts/run-librispeech-pruned-transducer-stateless-2022-03-12.sh
-=======
           .github/scripts/install-kaldifeat.sh
 
       - name: Cache LibriSpeech test-clean and test-other datasets
@@ -169,5 +150,4 @@
         if: github.event_name == 'schedule' || github.event.label.name == 'run-decode'
         with:
           name: torch-${{ matrix.torch }}-python-${{ matrix.python-version }}-ubuntu-18.04-cpu-pruned_transducer_stateless-2022-03-12
-          path: egs/librispeech/ASR/pruned_transducer_stateless/exp/
->>>>>>> c9d84aeb
+          path: egs/librispeech/ASR/pruned_transducer_stateless/exp/